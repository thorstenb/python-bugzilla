--- conflicted
+++ resolved
@@ -184,11 +184,7 @@
             Transport.__init__(self, use_datetime=False)
 
         self.verbose = debug
-<<<<<<< HEAD
-        self.auth_params = None
-=======
         self._cookiejar = cookiejar
->>>>>>> 70bf76b3
 
         # transport constructor needs full url too, as xmlrpc does not pass
         # scheme to request
@@ -208,21 +204,12 @@
             }
         }
 
-<<<<<<< HEAD
-    def open_helper(self, url, request_body):
-        self.c.setopt(pycurl.URL, url)
-        self.c.setopt(pycurl.POSTFIELDS, request_body)
-        if self.auth_params:
-            self.c.setopt(pycurl.USERPWD, "%s:%s" % self.auth_params)
-            self.c.setopt(pycurl.HTTPAUTH, pycurl.HTTPAUTH_ANY)
-=======
     def parse_response(self, response):
         """ Parse XMLRPC response """
         parser, unmarshaller = self.getparser()
         parser.feed(response.text.encode('utf-8'))
         parser.close()
         return unmarshaller.close()
->>>>>>> 70bf76b3
 
     def _request_helper(self, url, request_body):
         """
