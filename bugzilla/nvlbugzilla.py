--- conflicted
+++ resolved
@@ -22,29 +22,12 @@
 import os
 
 class NovellBugzilla(Bugzilla34):
-<<<<<<< HEAD
-    '''bugzilla.novell.com is a standard bugzilla 3.4 with some extensions, but
-    it uses an proprietary and non-standard IChain login system. This class
-    reimplements a login method which is compatible with iChain.
-
-    Because login process takes relativelly long time, because it needs several
-    HTTP requests,  NovellBugzilla caches the session cookies of bugzilla
-    (ZXXXXXXX-bugzilla) and IChain (IPCXXXXXXXXXXXXX) in a self._cookiefile to
-    speedup a repeated connections.  To avoid problems with cookie expiration,
-    it set the expiration of cookie to 5 minutes. This expects cookies stored
-    in LWPCookieJar format and login method warn if cookies are in
-    MozillaCookieJar format.
-
-    It can also read a credentials from ~/.oscrc if exists, so it should not
-    be duplicated in /etc/bugzillarc, or ~/.bugzillarc.
-=======
     '''bugzilla.novell.com is a standard bugzilla 3.4 with some extensions.
     By default, it uses a proprietary IChain login system, but by using a special
     domain, you can force it to use HTTP Basic Auth instead.
 
     This class can also read credentials from ~/.oscrc if exists, so it does not have to
     be duplicated in /etc/bugzillarc or ~/.bugzillarc.
->>>>>>> 3c9cdcfe
     '''
     
     version = '0.2'
@@ -52,37 +35,8 @@
 
     obs_url = 'https://api.opensuse.org/'
 
-<<<<<<< HEAD
-    def __init__(self, expires=300, **kwargs):
-        self._expires = expires
-        # allow proper usage of NovellBugzilla with a wrong url argument
-        # (without it or with an another location)
-        if not 'novell.com' in kwargs.get('url', ''):
-            kwargs['url'] = self.__class__.bugzilla_url
-        super(NovellBugzilla, self).__init__(**kwargs)
-
-    def __get_expiration(self):
-        return self._expires
-    def __set_expiration(self, expires):
-        self._expires = expires
-    expires = property(__get_expiration, __set_expiration)
-
-    def _iter_domain_cookies(self):
-        '''Return an generator from all cookies matched a self.__class__.cookie_domain_re'''
-        return (c for c in self._cookiejar if self.__class__.cookie_domain_re.match(c.domain) and not c.is_expired())
-
-    def _is_bugzilla_cookie(self):
-        return len([c for c in self._iter_domain_cookies() if self.__class__.bnc_cookie_re.match(c.name)]) != 0
-    
-    def _is_ichain_cookie(self):
-        return len([c for c in self._iter_domain_cookies() if self.__class__.ichain_cookie_re.match(c.name)]) != 0
-
-    def _is_lwp_format(self):
-        return isinstance(self._cookiejar, cookielib.LWPCookieJar)
-=======
     def __init__(self, **kwargs):
         super(NovellBugzilla, self).__init__(**kwargs)
->>>>>>> 3c9cdcfe
 
     def _login(self, user, password):
         # using basic auth, so login happens implicitly at connect
@@ -122,13 +76,6 @@
             return c.get(cls.obs_url, 'passx').decode('base64').decode('bz2')
         return c.get(cls.obs_url, 'pass')
 
-    @classmethod
-    def _read_osc_password(cls, c):
-        # supports obfuscated passwords introduced in osc-0.121
-        if c.has_option(cls.obs_url, 'passx'):
-            return c.get(cls.obs_url, 'passx').decode('base64').decode('bz2')
-        return c.get(cls.obs_url, 'pass')
-
     def readconfig(self, configpath=None):
         super(NovellBugzilla, self).readconfig(configpath)
 
@@ -146,15 +93,11 @@
                 return
 
             try:
-<<<<<<< HEAD
-                self.user = c.get(obs_url, 'user')
-=======
                 user = c.get(obs_url, 'user')
                 if self.user and self.user != user:
                     return
                 else:
                     self.user = user
->>>>>>> 3c9cdcfe
                 self.password = self._read_osc_password(c)
                 bugzilla.base.log.info("Read credentials from ~/.oscrc")
             except NoOptionError, ne:
