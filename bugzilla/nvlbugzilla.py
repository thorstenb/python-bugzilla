# nvlbugzilla.py - a Python interface to Novell Bugzilla using xmlrpclib.
#
# Copyright (C) 2009 Novell Inc.
# Author: Michal Vyskocil <mvyskocil@suse.cz>
#
# This program is free software; you can redistribute it and/or modify it
# under the terms of the GNU General Public License as published by the
# Free Software Foundation; either version 2 of the License, or (at your
# option) any later version.  See http://www.gnu.org/copyleft/gpl.html for
# the full text of the license.

#from bugzilla.base import BugzillaError, log
import bugzilla.base
from bugzilla import Bugzilla34

import urllib
import urllib2
import urlparse
import cookielib
import time
import re
import os

class NovellBugzilla(Bugzilla34):
    '''bugzilla.novell.com is a standard bugzilla 3.4 with some extensions.
    By default, it uses a proprietary IChain login system, but by using a special
    domain, you can force it to use HTTP Basic Auth instead.

    This class can also read credentials from ~/.oscrc if exists, so it does not have to
    be duplicated in /etc/bugzillarc or ~/.bugzillarc.
    '''
<<<<<<< HEAD
    
    version = '0.2'
=======

    version = '0.1'
>>>>>>> 5bc7c653
    user_agent = bugzilla.base.user_agent + ' NovellBugzilla/%s' % version

    obs_url = 'https://api.opensuse.org/'

    def __init__(self, **kwargs):
        super(NovellBugzilla, self).__init__(**kwargs)
<<<<<<< HEAD

    def _login(self, user, password):
        # using basic auth, so login happens implicitly at connect
        pass
=======
        # url argument exists only for backward compatibility, but is always set to same url
        self._url = self.__class__.bugzilla_url

    def __get_expiration(self):
        return self._expires
    def __set_expiration(self, expires):
        self._expires = expires
    expires = property(__get_expiration, __set_expiration)

    def _iter_domain_cookies(self):
        '''Return an generator from all cookies matched a self.__class__.cookie_domain_re'''
        return (c for c in self._cookiejar if self.__class__.cookie_domain_re.match(c.domain) and not c.is_expired())

    def _is_bugzilla_cookie(self):
        return len([c for c in self._iter_domain_cookies() if self.__class__.bnc_cookie_re.match(c.name)]) != 0

    def _is_ichain_cookie(self):
        return len([c for c in self._iter_domain_cookies() if self.__class__.ichain_cookie_re.match(c.name)]) != 0

    def _is_lwp_format(self):
        return isinstance(self._cookiejar, cookielib.LWPCookieJar)

    def _login(self, user, password):
        #TODO: IChain is an openID provides - discover an ability of openID login

        # init some basic
        cls = self.__class__
        base_url = self.url[:-11]   # remove /xmlrpc.cgi

        lwp_format = self._is_lwp_format()
        if not lwp_format:
            bugzilla.base.log.warn("""File `%s' is not in LWP format required for NovellBugzilla.
If you want cache the cookies and speedup the repeated connections, remove it or use an another file for cookies.""" % self._cookiefile)

        #TODO: do some testing what will be if the cookie expires
        if lwp_format and not self._is_bugzilla_cookie():
            login_url = urlparse.urljoin(base_url, cls.login_path)
            bugzilla.base.log.info("GET %s" % login_url)
            login_resp = self._opener.open(login_url)
            if login_resp.code != 200:
                raise BugzillaError("The login failed with code %d" % login_resp.core)

        params = {
                'url' : urlparse.urljoin(base_url, cls.ichainlogin_path),
                'target' : cls.login_path[1:],
                'context' : 'default',
                'proxypath' : 'reverse',
                'nlogin_submit_btn' : 'Log In',
                'username' : user,
                'password' : password
                }

        if lwp_format and not self._is_ichain_cookie():
            auth_url = urlparse.urljoin(base_url, cls.auth_path)
            auth_params = urllib.urlencode(params)
            auth_req = urllib2.Request(auth_url, auth_params)
            bugzilla.base.log.info("POST %s" % auth_url)
            auth_resp = self._opener.open(auth_req)
            if auth_resp.code != 200:
                raise BugzillaError("The auth failed with code %d" % auth_resp.core)

        if lwp_format:
            for cookie in self._cookiejar:
                cookie.expires = time.time() + self._expires # expires cookie in 15 minutes
                cookie.discard = False

        return super(NovellBugzilla, self)._login(user, password)

    def connect(self, url):
        # NovellBugzilla should connect only to bnc,
        return super(NovellBugzilla, self).connect(self.__class__.bugzilla_url)
>>>>>>> 5bc7c653

    def _logout(self):
        # using basic auth, no logout
        pass

    def connect(self, url):
        origurl = url
        spliturl = urlparse.urlsplit(url)
        # a piece of user-friendliness:
        # field "hostname" indicates that the supplied url was valid
        hostname = spliturl.hostname or url
        path = spliturl.hostname and spliturl.path or 'xmlrpc.cgi'
        # we have two bugzilla instances, both of which, with "api" prefix, accept basic auth login
        if not hostname.startswith('api'):
            hostname = 'api'+hostname

        self.readconfig()
        # set up basic auth url
        if self.user and self.password:
            hostname = self.user + ':' + self.password + '@' + hostname

        # force https scheme (because of the basic auth)
        url = urlparse.urlunsplit(('https', hostname, path, spliturl.query, spliturl.fragment))
        ret = super(NovellBugzilla, self).connect(url)
        # prevent our username+pass url from showing up in __repr__
        self.url = origurl
        return ret

    @classmethod
    def _read_osc_password(cls, c):
        # supports obfuscated passwords introduced in osc-0.121
        if c.has_option(cls.obs_url, 'passx'):
            return c.get(cls.obs_url, 'passx').decode('base64').decode('bz2')
        return c.get(cls.obs_url, 'pass')

    def readconfig(self, configpath=None):
        super(NovellBugzilla, self).readconfig(configpath)

        oscrc=os.path.expanduser('~/.oscrc')
        if not self.user or not self.password \
            and os.path.exists(oscrc):
            from ConfigParser import SafeConfigParser, NoOptionError
            c = SafeConfigParser()
            r = c.read(oscrc)
            if not r:
                return

            obs_url = self.__class__.obs_url
            if not c.has_section(obs_url):
                return

            try:
                user = c.get(obs_url, 'user')
                if self.user and self.user != user:
                    return
                else:
                    self.user = user
                self.password = self._read_osc_password(c)
                bugzilla.base.log.info("Read credentials from ~/.oscrc")
            except NoOptionError, ne:
                return

<|MERGE_RESOLUTION|>--- conflicted
+++ resolved
@@ -29,97 +29,18 @@
     This class can also read credentials from ~/.oscrc if exists, so it does not have to
     be duplicated in /etc/bugzillarc or ~/.bugzillarc.
     '''
-<<<<<<< HEAD
     
     version = '0.2'
-=======
-
-    version = '0.1'
->>>>>>> 5bc7c653
     user_agent = bugzilla.base.user_agent + ' NovellBugzilla/%s' % version
 
     obs_url = 'https://api.opensuse.org/'
 
     def __init__(self, **kwargs):
         super(NovellBugzilla, self).__init__(**kwargs)
-<<<<<<< HEAD
 
     def _login(self, user, password):
         # using basic auth, so login happens implicitly at connect
         pass
-=======
-        # url argument exists only for backward compatibility, but is always set to same url
-        self._url = self.__class__.bugzilla_url
-
-    def __get_expiration(self):
-        return self._expires
-    def __set_expiration(self, expires):
-        self._expires = expires
-    expires = property(__get_expiration, __set_expiration)
-
-    def _iter_domain_cookies(self):
-        '''Return an generator from all cookies matched a self.__class__.cookie_domain_re'''
-        return (c for c in self._cookiejar if self.__class__.cookie_domain_re.match(c.domain) and not c.is_expired())
-
-    def _is_bugzilla_cookie(self):
-        return len([c for c in self._iter_domain_cookies() if self.__class__.bnc_cookie_re.match(c.name)]) != 0
-
-    def _is_ichain_cookie(self):
-        return len([c for c in self._iter_domain_cookies() if self.__class__.ichain_cookie_re.match(c.name)]) != 0
-
-    def _is_lwp_format(self):
-        return isinstance(self._cookiejar, cookielib.LWPCookieJar)
-
-    def _login(self, user, password):
-        #TODO: IChain is an openID provides - discover an ability of openID login
-
-        # init some basic
-        cls = self.__class__
-        base_url = self.url[:-11]   # remove /xmlrpc.cgi
-
-        lwp_format = self._is_lwp_format()
-        if not lwp_format:
-            bugzilla.base.log.warn("""File `%s' is not in LWP format required for NovellBugzilla.
-If you want cache the cookies and speedup the repeated connections, remove it or use an another file for cookies.""" % self._cookiefile)
-
-        #TODO: do some testing what will be if the cookie expires
-        if lwp_format and not self._is_bugzilla_cookie():
-            login_url = urlparse.urljoin(base_url, cls.login_path)
-            bugzilla.base.log.info("GET %s" % login_url)
-            login_resp = self._opener.open(login_url)
-            if login_resp.code != 200:
-                raise BugzillaError("The login failed with code %d" % login_resp.core)
-
-        params = {
-                'url' : urlparse.urljoin(base_url, cls.ichainlogin_path),
-                'target' : cls.login_path[1:],
-                'context' : 'default',
-                'proxypath' : 'reverse',
-                'nlogin_submit_btn' : 'Log In',
-                'username' : user,
-                'password' : password
-                }
-
-        if lwp_format and not self._is_ichain_cookie():
-            auth_url = urlparse.urljoin(base_url, cls.auth_path)
-            auth_params = urllib.urlencode(params)
-            auth_req = urllib2.Request(auth_url, auth_params)
-            bugzilla.base.log.info("POST %s" % auth_url)
-            auth_resp = self._opener.open(auth_req)
-            if auth_resp.code != 200:
-                raise BugzillaError("The auth failed with code %d" % auth_resp.core)
-
-        if lwp_format:
-            for cookie in self._cookiejar:
-                cookie.expires = time.time() + self._expires # expires cookie in 15 minutes
-                cookie.discard = False
-
-        return super(NovellBugzilla, self)._login(user, password)
-
-    def connect(self, url):
-        # NovellBugzilla should connect only to bnc,
-        return super(NovellBugzilla, self).connect(self.__class__.bugzilla_url)
->>>>>>> 5bc7c653
 
     def _logout(self):
         # using basic auth, no logout
