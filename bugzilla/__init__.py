--- conflicted
+++ resolved
@@ -9,11 +9,7 @@
 # option) any later version.  See http://www.gnu.org/copyleft/gpl.html for
 # the full text of the license.
 
-<<<<<<< HEAD
-__version__ = "0.8.0suse2"
-=======
-__version__ = "0.9.0"
->>>>>>> 64d37d2e
+__version__ = "0.9.0suse3"
 version = __version__
 
 import logging
@@ -25,12 +21,8 @@
 from bugzilla.base import BugzillaError
 from bugzilla.bugzilla3 import Bugzilla3, Bugzilla32, Bugzilla34, Bugzilla36
 from bugzilla.bugzilla4 import Bugzilla4, Bugzilla42, Bugzilla44
+from bugzilla.nvlbugzilla import NovellBugzilla
 from bugzilla.rhbugzilla import RHBugzilla, RHBugzilla3, RHBugzilla4
-
-
-# Back compat for deleted NovellBugzilla
-class NovellBugzilla(Bugzilla34):
-    pass
 
 
 def getBugzillaClassForURL(url):
@@ -44,7 +36,7 @@
     if "bugzilla.redhat.com" in url:
         log.info("Using RHBugzilla for URL containing bugzilla.redhat.com")
         return RHBugzilla
-    if "bugzilla.novell.com" in url:
+    if ".novell.com" in url:
         logging.info("Using NovellBugzilla for URL containing novell.com")
         return NovellBugzilla
 
