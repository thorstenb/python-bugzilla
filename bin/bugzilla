--- conflicted
+++ resolved
@@ -473,19 +473,11 @@
 #                    elif a in ['cc','assigned_to','reporter','qa_contact']:
                         # Emails
                         # ex.: {'email1':'foo@bar.com','emailcc1':True}
-<<<<<<< HEAD
 #                        q['email%i' % email_count] = i
 #                        q['email%s%i' % (a,email_count)] = True
 #                        q['emailtype%i' % email_count] = opt.emailtype
 #                        email_count += 1
                     elif a == 'components_file': 
-=======
-                        q['email%i' % email_count] = i
-                        q['email%s%i' % (a,email_count)] = True
-                        q['emailtype%i' % email_count] = opt.emailtype
-                        email_count += 1
-                    elif a == 'components_file':
->>>>>>> 5bc7c653
                         # Components slurped in from file (one component per line)
                         # This can be made more robust
                         arr = []
